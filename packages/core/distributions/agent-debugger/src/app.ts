import 'source-map-support/register.js';
import express from 'express';
import agentRouter from './routes/agent/router';
import cors from './middlewares/cors.mw';
import RateLimiter from './middlewares/RateLimiter.mw';
import config from './config';
import url from 'url';
import path from 'path';
import cookieParser from 'cookie-parser';
import { errorHandler } from './middlewares/error.mw';
import { createLogger } from './services/logger';

import { Server } from 'http';
import { startServers } from './management-router';

import { SmythRuntime } from '../../../src/index.ts';

const app = express();
const port = parseInt(process.env.PORT || '3000');
const BASE_URL = `http://localhost:${port}`;

const sre = SmythRuntime.Instance.init({
    Storage: {
        Connector: 'S3',
        Settings: {
            bucket: process.env.AWS_S3_BUCKET_NAME || '',
            region: process.env.AWS_S3_REGION || '',
            accessKeyId: process.env.AWS_ACCESS_KEY_ID || '',
            secretAccessKey: process.env.AWS_SECRET_ACCESS_KEY || '',
        },
    },
    Cache: {
        Connector: 'Redis',
        Settings: {
            hosts: config.env.REDIS_SENTINEL_HOSTS,
            name: config.env.REDIS_MASTER_NAME || '',
            password: config.env.REDIS_PASSWORD || '',
        },
    },
    Account: {
        Connector: 'SmythAccount',
        Settings: {
            oAuthAppID: process.env.LOGTO_M2M_APP_ID,
            oAuthAppSecret: process.env.LOGTO_M2M_APP_SECRET,
            oAuthBaseUrl: `${process.env.LOGTO_SERVER}/oidc/token`,
            oAuthResource: process.env.LOGTO_API_RESOURCE,
            oAuthScope: '',
            smythAPIBaseUrl: process.env.SMYTH_API_BASE_URL,
        },
    },
    Vault: {
        Connector: 'SmythVault',
        Settings: {
            oAuthAppID: process.env.LOGTO_M2M_APP_ID,
            oAuthAppSecret: process.env.LOGTO_M2M_APP_SECRET,
            oAuthBaseUrl: `${process.env.LOGTO_SERVER}/oidc/token`,
            oAuthResource: process.env.LOGTO_API_RESOURCE,
            oAuthScope: '',
            vaultAPIBaseUrl: process.env.SMYTH_VAULT_API_BASE_URL,
        },
    },
<<<<<<< HEAD

    ManagedVault: {
        Connector: 'SmythManagedVault',
        Id: 'oauth',
=======
    ManagedVault: {
        Connector: 'SmythManagedVault',
>>>>>>> 98a58ff4
        Settings: {
            oAuthAppID: process.env.LOGTO_M2M_APP_ID,
            oAuthAppSecret: process.env.LOGTO_M2M_APP_SECRET,
            oAuthBaseUrl: `${process.env.LOGTO_SERVER}/oidc/token`,
            oAuthResource: process.env.LOGTO_API_RESOURCE,
            oAuthScope: '',
            smythAPIBaseUrl: process.env.SMYTH_API_BASE_URL,
            vaultName: 'oauth',
        },
    },
<<<<<<< HEAD

=======
>>>>>>> 98a58ff4
    AgentData: {
        Connector: 'Smyth',
        Settings: {
            agentStageDomain: config.env.AGENT_DOMAIN || '',
            agentProdDomain: config.env.PROD_AGENT_DOMAIN || '',
            oAuthAppID: process.env.LOGTO_M2M_APP_ID,
            oAuthAppSecret: process.env.LOGTO_M2M_APP_SECRET,
            oAuthBaseUrl: `${process.env.LOGTO_SERVER}/oidc/token`,
            oAuthResource: process.env.LOGTO_API_RESOURCE,
            oAuthScope: '',
            smythAPIBaseUrl: process.env.SMYTH_API_BASE_URL,
        },
    },
    NKV: {
        Connector: 'Redis',
        Settings: {},
    },

    VectorDB: {
        Connector: 'SmythManaged',
        Settings: {
            oAuthAppID: process.env.LOGTO_M2M_APP_ID,
            oAuthAppSecret: process.env.LOGTO_M2M_APP_SECRET,
            oAuthBaseUrl: `${process.env.LOGTO_SERVER}/oidc/token`,
            oAuthResource: process.env.LOGTO_API_RESOURCE,
            oAuthScope: '',
            smythAPIBaseUrl: process.env.SMYTH_API_BASE_URL,
            openaiApiKey: process.env.OPENAI_API_KEY || '',
        },
    },

    Router: {
        Connector: 'ExpressRouter',
        Settings: {
            router: app,
            baseUrl: BASE_URL,
        },
    },
});

// @ts-ignore

const __filename = url.fileURLToPath(import.meta.url);
const __dirname = path.dirname(__filename);

const console = createLogger('app.ts');

app.disable('x-powered-by');

app.set('trust proxy', 1);
//app.use(RateLimiter);
app.use(cookieParser());

app.use(RateLimiter);
app.use(cors, express.json({ limit: '10mb' }));
app.use(cors, express.urlencoded({ extended: false, limit: '100kb' }));

app.get('/health', (req, res) => {
    let agent_domain = config.env.AGENT_DOMAIN;
    if (config.env.AGENT_DOMAIN_PORT) agent_domain += `:${config.env.AGENT_DOMAIN_PORT}`;
    res.send({
        message: 'Health Check Complete',
        hostname: req.hostname,
        agent_domain,
        success: true,
        node: port?.toString()?.substr(2),
        name: 'agent-debugger',
        // version: pkg.version,
    });
});

//app.use(auth);

app.use('/', agentRouter);

// @ts-ignore
app.use(errorHandler);

let server: Server | null = null;
(async () => {
    try {
        // start management server
        server = startServers();
    } catch (error) {
        console.error(error);
    }
})();

process.on('uncaughtException', (err) => {
    console.error('An uncaught error occurred!');
    console.error(err.stack);
});

export { app };<|MERGE_RESOLUTION|>--- conflicted
+++ resolved
@@ -59,15 +59,9 @@
             vaultAPIBaseUrl: process.env.SMYTH_VAULT_API_BASE_URL,
         },
     },
-<<<<<<< HEAD
 
     ManagedVault: {
         Connector: 'SmythManagedVault',
-        Id: 'oauth',
-=======
-    ManagedVault: {
-        Connector: 'SmythManagedVault',
->>>>>>> 98a58ff4
         Settings: {
             oAuthAppID: process.env.LOGTO_M2M_APP_ID,
             oAuthAppSecret: process.env.LOGTO_M2M_APP_SECRET,
@@ -78,10 +72,7 @@
             vaultName: 'oauth',
         },
     },
-<<<<<<< HEAD
 
-=======
->>>>>>> 98a58ff4
     AgentData: {
         Connector: 'Smyth',
         Settings: {
