--- conflicted
+++ resolved
@@ -106,11 +106,7 @@
     protected abstract multimodalStreamRequest(acRequest: AccessRequest, prompt, params: TLLMParams, agent: string | Agent): Promise<EventEmitter>;
     protected abstract reportUsage(usage: any, metadata: { modelEntryName: string; keySource: APIKeySource; agentId: string; teamId: string }): any;
 
-<<<<<<< HEAD
-    protected abstract imageGenRequest(acRequest: AccessRequest, prompt, params: any, agent: string | Agent): Promise<OpenAI.ImagesResponse>;
-=======
-    protected abstract imageGenRequest(acRequest: AccessRequest, prompt, params: TLLMParams, agent: string | Agent): Promise<ImagesResponse>;
->>>>>>> cdb912c5
+    protected abstract imageGenRequest(acRequest: AccessRequest, prompt, params: TLLMParams, agent: string | Agent): Promise<OpenAI.ImagesResponse>;
 
     // Optional method - default implementation throws error. (It's a workaround. We will move image related methods to another subsystem.)
     protected imageEditRequest(acRequest: AccessRequest, prompt, params: TLLMParams, agent: string | Agent): Promise<any> {
