import Groq from 'groq-sdk';
import EventEmitter from 'events';

import { JSON_RESPONSE_INSTRUCTION, BUILT_IN_MODEL_PREFIX } from '@sre/constants';
import {
    TLLMMessageBlock,
    ToolData,
    TLLMMessageRole,
    APIKeySource,
    TLLMEvent,
    BasicCredentials,
    ILLMRequestFuncParams,
    TLLMChatResponse,
    ILLMRequestContext,
<<<<<<< HEAD
    TLLMPreparedParams,
=======
    TLLMToolResultMessageBlock,
>>>>>>> 319f7e89
} from '@sre/types/LLM.types';
import { LLMHelper } from '@sre/LLMManager/LLM.helper';

import { LLMConnector } from '../LLMConnector';
import { SystemEvents } from '@sre/Core/SystemEvents';

type ChatCompletionCreateParams = {
    model: string;
    messages: any;
    max_tokens?: number;
    temperature?: number;
    stop?: string[];
    top_p?: number;
    tools?: any;
    tool_choice?: string;
    stream?: boolean;
};

export class GroqConnector extends LLMConnector {
    public name = 'LLM:Groq';

    private async getClient(params: ILLMRequestContext): Promise<Groq> {
        const apiKey = (params.credentials as BasicCredentials)?.apiKey;

        if (!apiKey) throw new Error('Please provide an API key for Groq');

        return new Groq({ apiKey });
    }

    protected async request({ acRequest, body, context }: ILLMRequestFuncParams): Promise<TLLMChatResponse> {
        try {
            const groq = await this.getClient(context);
            const result = await groq.chat.completions.create(body);
            const message = result?.choices?.[0]?.message;
            const finishReason = result?.choices?.[0]?.finish_reason;
            const toolCalls = message?.tool_calls;
            const usage = result.usage;
            this.reportUsage(usage, {
                modelEntryName: context.modelEntryName,
                keySource: context.isUserKey ? APIKeySource.User : APIKeySource.Smyth,
                agentId: context.agentId,
                teamId: context.teamId,
            });

            let toolsData: ToolData[] = [];
            let useTool = false;

            if (toolCalls) {
                toolsData = toolCalls.map((tool, index) => ({
                    index,
                    id: tool.id,
                    type: tool.type,
                    name: tool.function.name,
                    arguments: tool.function.arguments,
                    role: TLLMMessageRole.Assistant,
                }));
                useTool = true;
            }

            return {
                content: message?.content ?? '',
                finishReason,
                useTool,
                toolsData,
                message,
                usage,
            };
        } catch (error: any) {
            throw error;
        }
    }

    protected async streamRequest({ acRequest, body, context }: ILLMRequestFuncParams): Promise<EventEmitter> {
        const emitter = new EventEmitter();
        const usage_data = [];

        try {
            const groq = await this.getClient(context);
            const stream = await groq.chat.completions.create({ ...body, stream: true, stream_options: { include_usage: true } });

            let toolsData: ToolData[] = [];

            (async () => {
                for await (const chunk of stream as any) {
                    const delta = chunk.choices[0]?.delta;
                    const usage = chunk['x_groq']?.usage || chunk['usage'];

                    if (usage) {
                        usage_data.push(usage);
                    }
                    emitter.emit('data', delta);

                    if (delta?.content) {
                        emitter.emit('content', delta.content);
                    }

                    if (delta?.tool_calls) {
                        delta.tool_calls.forEach((toolCall, index) => {
                            if (!toolsData[index]) {
                                toolsData[index] = {
                                    index,
                                    id: toolCall.id,
                                    type: toolCall.type,
                                    name: toolCall.function?.name,
                                    arguments: toolCall.function?.arguments,
                                    role: 'assistant',
                                };
                            } else {
                                toolsData[index].arguments += toolCall.function?.arguments || '';
                            }
                        });
                    }
                }

                if (toolsData.length > 0) {
                    emitter.emit(TLLMEvent.ToolInfo, toolsData);
                }

                usage_data.forEach((usage) => {
                    // probably we can acc them and send them as one event
                    this.reportUsage(usage, {
                        modelEntryName: context.modelEntryName,
                        keySource: context.isUserKey ? APIKeySource.User : APIKeySource.Smyth,
                        agentId: context.agentId,
                        teamId: context.teamId,
                    });
                });

                setTimeout(() => {
                    emitter.emit('end', toolsData);
                }, 100);
            })();

            return emitter;
        } catch (error: any) {
            throw error;
        }
    }

    protected async reqBodyAdapter(params: TLLMPreparedParams): Promise<ChatCompletionCreateParams> {
        const messages = params?.messages || [];

        const body: ChatCompletionCreateParams = {
            model: params.model as string,
            messages,
        };

        //#region Handle JSON response format
        const responseFormat = params?.responseFormat || '';
        if (responseFormat === 'json') {
            if (messages?.[0]?.role === 'system') {
                messages[0].content += JSON_RESPONSE_INSTRUCTION;
            } else {
                messages.unshift({ role: 'system', content: JSON_RESPONSE_INSTRUCTION });
            }
        }
        //#endregion Handle JSON response format

        if (params.maxTokens !== undefined) body.max_tokens = params.maxTokens;
        if (params.temperature !== undefined) body.temperature = params.temperature;
        if (params.topP !== undefined) body.top_p = params.topP;
        if (params.stopSequences?.length) body.stop = params.stopSequences;

        if (params.toolsConfig?.tools) body.tools = params.toolsConfig?.tools;
        if (params.toolsConfig?.tool_choice) body.tool_choice = params.toolsConfig?.tool_choice as any;

        return body;
    }

    protected reportUsage(
        usage: Groq.Completions.CompletionUsage & { prompt_tokens_details?: { cached_tokens?: number } },
        metadata: { modelEntryName: string; keySource: APIKeySource; agentId: string; teamId: string }
    ) {
        // SmythOS (built-in) models have a prefix, so we need to remove it to get the model name
        const modelName = metadata.modelEntryName.replace(BUILT_IN_MODEL_PREFIX, '');

        const usageData = {
            sourceId: `llm:${modelName}`,
            input_tokens: usage?.prompt_tokens - (usage?.prompt_tokens_details?.cached_tokens || 0),
            output_tokens: usage?.completion_tokens,
            input_tokens_cache_write: 0,
            input_tokens_cache_read: usage?.prompt_tokens_details?.cached_tokens || 0,
            keySource: metadata.keySource,
            agentId: metadata.agentId,
            teamId: metadata.teamId,
        };
        SystemEvents.emit('USAGE:LLM', usageData);

        return usageData;
    }
    public transformToolMessageBlocks({
        messageBlock,
        toolsData,
    }: {
        messageBlock: TLLMMessageBlock;
        toolsData: ToolData[];
    }): TLLMToolResultMessageBlock[] {
        const messageBlocks: TLLMToolResultMessageBlock[] = [];

        if (messageBlock) {
            const transformedMessageBlock = {
                ...messageBlock,
                content: typeof messageBlock.content === 'object' ? JSON.stringify(messageBlock.content) : messageBlock.content,
            };
            if (transformedMessageBlock.tool_calls) {
                for (let toolCall of transformedMessageBlock.tool_calls) {
                    toolCall.function.arguments =
                        typeof toolCall.function.arguments === 'object' ? JSON.stringify(toolCall.function.arguments) : toolCall.function.arguments;
                }
            }
            messageBlocks.push(transformedMessageBlock);
        }

        const transformedToolsData = toolsData.map((toolData) => ({
            tool_call_id: toolData.id,
            role: TLLMMessageRole.Tool, // toolData.role as TLLMMessageRole, //should always be 'tool' for OpenAI
            name: toolData.name,
            content: typeof toolData.result === 'string' ? toolData.result : JSON.stringify(toolData.result), // Ensure content is a string
        }));

        return [...messageBlocks, ...transformedToolsData];
    }
    public formatToolsConfig({ type = 'function', toolDefinitions, toolChoice = 'auto' }) {
        let tools = [];

        if (type === 'function') {
            tools = toolDefinitions.map((tool) => {
                const { name, description, properties, requiredFields } = tool;

                return {
                    type: 'function',
                    function: {
                        name,
                        description,
                        parameters: {
                            type: 'object',
                            properties,
                            required: requiredFields,
                        },
                    },
                };
            });
        }

        return tools?.length > 0 ? { tools, tool_choice: toolChoice } : {};
    }

    public getConsistentMessages(messages: TLLMMessageBlock[]): TLLMMessageBlock[] {
        const _messages = LLMHelper.removeDuplicateUserMessages(messages);

        return _messages.map((message) => {
            const _message = { ...message };
            let textContent = '';

            if (message?.parts) {
                textContent = message.parts.map((textBlock) => textBlock?.text || '').join(' ');
            } else if (Array.isArray(message?.content)) {
                textContent = message.content.map((textBlock) => textBlock?.text || '').join(' ');
            } else if (message?.content) {
                textContent = message.content as string;
            }

            _message.content = textContent;

            return _message;
        });
    }
}<|MERGE_RESOLUTION|>--- conflicted
+++ resolved
@@ -12,11 +12,8 @@
     ILLMRequestFuncParams,
     TLLMChatResponse,
     ILLMRequestContext,
-<<<<<<< HEAD
     TLLMPreparedParams,
-=======
     TLLMToolResultMessageBlock,
->>>>>>> 319f7e89
 } from '@sre/types/LLM.types';
 import { LLMHelper } from '@sre/LLMManager/LLM.helper';
 
